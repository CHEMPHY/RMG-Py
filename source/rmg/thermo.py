#!/usr/bin/python
# -*- coding: utf-8 -*-

################################################################################
#
#	RMG - Reaction Mechanism Generator
#
#	Copyright (c) 2002-2009 Prof. William H. Green (whgreen@mit.edu) and the
#	RMG Team (rmg_dev@mit.edu)
#
#	Permission is hereby granted, free of charge, to any person obtaining a
#	copy of this software and associated documentation files (the 'Software'),
#	to deal in the Software without restriction, including without limitation
#	the rights to use, copy, modify, merge, publish, distribute, sublicense,
#	and/or sell copies of the Software, and to permit persons to whom the
#	Software is furnished to do so, subject to the following conditions:
#
#	The above copyright notice and this permission notice shall be included in
#	all copies or substantial portions of the Software.
#
#	THE SOFTWARE IS PROVIDED 'AS IS', WITHOUT WARRANTY OF ANY KIND, EXPRESS OR
#	IMPLIED, INCLUDING BUT NOT LIMITED TO THE WARRANTIES OF MERCHANTABILITY,
#	FITNESS FOR A PARTICULAR PURPOSE AND NONINFRINGEMENT. IN NO EVENT SHALL THE
#	AUTHORS OR COPYRIGHT HOLDERS BE LIABLE FOR ANY CLAIM, DAMAGES OR OTHER
#	LIABILITY, WHETHER IN AN ACTION OF CONTRACT, TORT OR OTHERWISE, ARISING
#	FROM, OUT OF OR IN CONNECTION WITH THE SOFTWARE OR THE USE OR OTHER
#	DEALINGS IN THE SOFTWARE.
#
################################################################################

"""
A module for working with the thermodynamics of chemical species. This module
seeks to provide functionality for answering the question, "Given a species,
what are its thermodynamics?"
"""

import quantities as pq
import constants
import data
import math
import scipy
from scipy import linalg
from scipy import optimize
import cython

################################################################################

class ThermoData:
	"""
	A base class for all forms of thermodynamic data used by RMG. The common
	attributes are:
	
	========= ==============================================================
	Attribute Meaning
	========= ==============================================================
	`Trange`  a list of length 2 containing the min and max temperature in K
	`comment` a string describing the source of the data
	========= ==============================================================
	"""
	
	def __init__(self, Trange=None, comment=''):
		Trange = Trange or [0.0, 0.0]
		self.Trange=Trange
		self.Tmin = Trange[0]
		self.Tmax = Trange[1]
		self.comment = comment
	
	def isTemperatureValid(self, T):
		"""
		Return :data:`True` if the temperature `T` in K is within the valid
		temperature range of the thermodynamic data, or :data:`False` if not.
		"""
		if self.Tmin is None and self.Tmax is None:
			return True
		else:
			return self.Tmin <= T and T <= self.Tmax

################################################################################

class ThermoGAData(ThermoData):
	"""
	A set of thermodynamic parameters as determined from Benson's group
	additivity data. The attributes are:
	
	========= ========================================================
	Attribute Meaning
	========= ========================================================
	`H298`    the standard enthalpy of formation at 298 K in J/mol
	`S298`    the standard entropy of formation at 298 K in J/mol*K
	`Cp`      the standard heat capacity in J/mol*K at 300, 400, 500,
		      600, 800, 1000, and 1500 K
	========= ========================================================
	"""
	# I think putting a comment with a colon just before the thing is defined
	# makes it show up in the documentation with autodoc. (or is that just in constants.py?)
	#: The list of temperatures at which heat capacity is defined = [300,400,500,600,800,1000,1500]
	CpTlist = list(pq.Quantity([300.0, 400.0, 500.0, 600.0, 800.0, 1000.0, 1500.0], 'K').simplified)
	CpTlist = [float(T) for T in CpTlist]
	# refer to it as ThermoGAData.CpTlist, even when calling it from methods within this Class.
	
	def __init__(self, H298=0.0, S298=0.0, Cp=None, comment='', index=''):
		"""Initialize a set of group additivity thermodynamic data."""
		ThermoData.__init__(self, Trange=(298.0, 2500.0), comment=comment)
		self.H298 = H298
		self.S298 = S298
		self.Cp = Cp or [0.0, 0.0, 0.0, 0.0, 0.0, 0.0, 0.0]
		self.index = index
		self.__cache_T=None
		self.__cache = dict()
	
	def __add__(self, other):
		"""
		Add two sets of thermodynamic data together. All parameters are
		considered additive. Returns a new :class:`ThermoGAData` object that is
		the sum of the two sets of thermodynamic data.
		"""
		new = ThermoGAData()
		new.H298 = self.H298 + other.H298
		new.S298 = self.S298 + other.S298
		new.Cp = [self.Cp[i] + other.Cp[i] for i in range(len(self.Cp))]
		if self.comment == '': new.comment = other.comment
		elif other.comment == '': new.comment = self.comment
		else: new.comment = self.comment + '+ ' + other.comment
		new.index = self.index + '+' + other.index
		return new
	
	def __repr__(self):
		string = 'ThermoGAData(H298=%s, S298=%s, Cp=%s, index="%s")'%(self.H298,self.S298,self.Cp,self.index)
		return string
	
	def __str__(self):
		"""
		Return a string summarizing the thermodynamic data.
		"""
		string = ''
		string += 'Enthalpy of formation: %s J/mol\n' % (self.H298)
		string += 'Entropy of formation: %s J/mol*K\n' % (self.S298)
		string += 'Heat capacity (J/mol*K): '
		for T, Cp in zip(ThermoGAData.CpTlist, self.Cp):
			string += '%s(%sK) ' % (Cp,T)
		string += '\n'
		string += 'Index: %s\tComment: %s' % (self.index, self.comment)
		return string
	
	def getHeatCapacity(self, T):
		"""
		Return the heat capacity in J/mol*K at temperature `T` in K.
		"""
		if not self.isTemperatureValid(T):
			raise data.TemperatureOutOfRangeException('Invalid temperature for heat capacity estimation from group additivity.')
		if T < 300.0:
			return self.Cp[0]
		elif T > ThermoGAData.CpTlist[-1]:
			return self.Cp[-1]
		else:
			for Tmin, Tmax, Cpmin, Cpmax in zip(ThermoGAData.CpTlist[:-1], \
					ThermoGAData.CpTlist[1:], self.Cp[:-1], self.Cp[1:]):
				if Tmin <= T and T <= Tmax:
					return (Cpmax - Cpmin) * ((T - Tmin) / (Tmax - Tmin)) + Cpmin
	
	def getEnthalpy(self, T):
		"""
		Return the enthalpy in J/mol at temperature `T` in K.
		"""	
		if self.__cache_T==T:
			try: return self.__cache['H']
			except KeyError: pass # 'H' isn't cached yet
		else:  # temperature has changed
			self.__cache = dict()
			self.__cache_T = T
			
		H = self.H298
		if not self.isTemperatureValid(T):
			raise data.TemperatureOutOfRangeException('Invalid temperature for enthalpy estimation from group additivity.')
		for Tmin, Tmax, Cpmin, Cpmax in zip(ThermoGAData.CpTlist[:-1], \
				ThermoGAData.CpTlist[1:], self.Cp[:-1], self.Cp[1:]):
			if T > Tmin:
				slope = (Cpmax - Cpmin) / (Tmax - Tmin)
				intercept = (Cpmin * Tmax - Cpmax * Tmin) / (Tmax - Tmin)
				if T < Tmax:	H += 0.5 * slope * (T*T - Tmin*Tmin) + intercept * (T - Tmin)
				else:			H += 0.5 * slope * (Tmax*Tmax - Tmin*Tmin) + intercept * (Tmax - Tmin)
		if T > ThermoGAData.CpTlist[-1]:
			H += self.Cp[-1] * (T - ThermoGAData.CpTlist[-1])
		self.__cache['H'] = H
		return H
	
	def getEntropy(self, T):
		"""
		Return the entropy in J/mol*K at temperature `T` in K.
		"""
		import math
		
		if self.__cache_T==T:
			try: return self.__cache['S']
			except KeyError: pass # 'S' isn't cached yet
		else:  # temperature has changed
			self.__cache = dict()
			self.__cache_T = T
			
		S = self.S298
		if not self.isTemperatureValid(T):
			raise data.TemperatureOutOfRangeException('Invalid temperature for entropy estimation from group additivity.')
		for Tmin, Tmax, Cpmin, Cpmax in zip(ThermoGAData.CpTlist[:-1], \
				ThermoGAData.CpTlist[1:], self.Cp[:-1], self.Cp[1:]):
			if T > Tmin:
				slope = (Cpmax - Cpmin) / (Tmax - Tmin)
				intercept = (Cpmin * Tmax - Cpmax * Tmin) / (Tmax - Tmin)
				if T < Tmax:	S += slope * (T - Tmin) + intercept * math.log(T/Tmin)
				else:			S += slope * (Tmax - Tmin) + intercept * math.log(Tmax/Tmin)
		if T > ThermoGAData.CpTlist[-1]:
			S += self.Cp[-1] * math.log(T / ThermoGAData.CpTlist[-1])
		self.__cache['S'] = S
		return S
	
	def getFreeEnergy(self, T):
		"""
		Return the Gibbs free energy in J/mol at temperature `T` in K.
		"""
		if self.__cache_T==T:
			try: return self.__cache['G']
			except KeyError: pass # 'G' isn't cached yet
		else:  # temperature has changed
			self.__cache = dict()
			self.__cache_T = T
			
		if not self.isTemperatureValid(T):
			raise data.TemperatureOutOfRangeException('Invalid temperature for free energy estimation from group additivity.')
		G = self.getEnthalpy(T) - T * self.getEntropy(T)
		self.__cache['G'] = G
		return G
	
	def fromDatabase(self, data, comment):
		"""
		Process a list of numbers `data` and associated description `comment`
		generated while reading from a thermodynamic database.
		"""
		
		if len(data) != 12:
			raise Exception('Invalid list of thermo data; should be a list of numbers of length 12.')
		
		H298, S298, Cp300, Cp400, Cp500, Cp600, Cp800, Cp1000, Cp1500, \
			dH, dS, dCp = data
		
		self.H298 = float(pq.Quantity(H298, 'kcal/mol').simplified)
		self.S298 = float(pq.Quantity(S298, 'cal/(mol*K)').simplified)
		self.Cp = list(pq.Quantity([Cp300, Cp400, Cp500, Cp600, Cp800, Cp1000, Cp1500], 'cal/(mol*K)').simplified)
		for i in range(len(self.Cp)): self.Cp[i] = float(self.Cp[i])
		self.comment = comment
	
	def toXML(self, dom, root):
		"""
		Generate an XML representation of the thermodynamic data using the
		:data:`xml.dom.minidom` package. The `dom` and `root` parameters
		represent the DOM and the element in the DOM used as the parent of
		the generated XML.
		"""
		
		thermo = dom.createElement('thermodynamics')
		thermo.setAttribute('index', self.index)
		thermo.setAttribute('comment', self.comment)
		root.appendChild(thermo)
		
		enthalpy = dom.createElement('enthalpyOfFormation')
		enthalpy.setAttribute('temperature', '298.0 K')
		thermo.appendChild(enthalpy)
		data.createXMLQuantity(dom, enthalpy, self.H298, 'J/mol')
		
		entropy = dom.createElement('entropyOfFormation')
		entropy.setAttribute('temperature', '298.0 K')
		thermo.appendChild(entropy)
		data.createXMLQuantity(dom, entropy, self.S298, 'J/(mol*K)')
		
		for i, Cp in enumerate(self.Cp):
			heatCapacity = dom.createElement('heatCapacity')
			heatCapacity.setAttribute('temperature', '%s K' % (ThermoGAData.CpTlist[i]) )
			thermo.appendChild(heatCapacity)
			data.createXMLQuantity(dom, heatCapacity, Cp, 'J/(mol*K)')
	

################################################################################

class ThermoNASAPolynomial(ThermoData):
	"""
	A single NASA polynomial for thermodynamic data. The `coeffs` attribute
	stores the seven polynomial coefficients
	:math:`\\mathbf{a} = \\left[a_1\\ a_2\\ a_3\\ a_4\\ a_5\\ a_6\\ a_7 \\right]`
	from which the relevant thermodynamic parameters are evaluated via the
	expressions
	
	.. math:: \\frac{C_\\mathrm{p}(T)}{R} = a_1 + a_2 T + a_3 T^2 + a_4 T^3 + a_5 T^4
	
	.. math:: \\frac{H(T)}{RT} = a_1 + \\frac{1}{2} a_2 T + \\frac{1}{3} a_3 T^2 + \\frac{1}{4} a_4 T^3 + \\frac{1}{5} a_5 T^4 + \\frac{a_6}{T}
	
	.. math:: \\frac{S(T)}{R} = a_1 \\ln T + a_2 T + \\frac{1}{2} a_3 T^2 + \\frac{1}{3} a_4 T^3 + \\frac{1}{4} a_5 T^4 + a_7
	
	The above was adapted from `this page <http://www.me.berkeley.edu/gri-mech/data/nasa_plnm.html>`_.
	"""
	
	def __init__(self, T_range=None, coeffs=None, comment=''):
		ThermoData.__init__(self, Trange=T_range, comment=comment)
		coeffs = coeffs or (0.0, 0.0, 0.0, 0.0, 0.0, 0.0, 0.0)
		
		self.c0, self.c1, self.c2, self.c3, self.c4, self.c5, self.c6 = coeffs
		
	def __repr__(self):
		return "ThermoNASAPolynomial(%r,%r,'%s')"%(self.Trange,self.coeffs,self.comment)
	def __reduce__(self):
		return (ThermoNASAPolynomial,(self.Trange,(self.c0, self.c1, self.c2, self.c3, self.c4, self.c5, self.c6),self.comment))
	def getHeatCapacity(self, T):
		"""
		Return the heat capacity in J/mol*K at temperature `T` in K.
		"""
		import constants
		if not self.isTemperatureValid(T):
			raise data.TemperatureOutOfRangeException('Invalid temperature for heat capacity estimation from NASA polynomial.')
		T2 = cython.declare(cython.float)
		HeatCapacityOverR = cython.declare(cython.float)
		
		T2 = T*T
		# Cp/R = a1 + a2 T + a3 T^2 + a4 T^3 + a5 T^4
		# HeatCapacityOverR = self.c0 + self.c1*T + self.c2*T*T + self.c3*T*T*T + self.c4*T*T*T*T
		HeatCapacityOverR = self.c0 + T*(self.c1 + T*(self.c2 + T*(self.c3 + self.c4*T)))
		return HeatCapacityOverR * constants.R
	
	def getEnthalpy(self, T):
		"""
		Return the enthalpy in J/mol at temperature `T` in K.
		"""
		import constants
		if not self.isTemperatureValid(T):
			raise data.TemperatureOutOfRangeException('Invalid temperature for enthalpy estimation from NASA polynomial.')
		T2 = cython.declare(cython.float)
		T4 = cython.declare(cython.float)
		EnthalpyOverR = cython.declare(cython.float)
		
		T2 = T*T
		T4 = T2*T2
		# H/RT = a1 + a2 T /2 + a3 T^2 /3 + a4 T^3 /4 + a5 T^4 /5 + a6/T
		EnthalpyOverR = ( self.c0*T + self.c1*T2/2 + self.c2*T2*T/3 + self.c3*T4/4 +
						  self.c4*T4*T/5 + self.c5 )
		return EnthalpyOverR * constants.R
	
	def getEntropy(self, T):
		"""
		Return the entropy in J/mol*K at temperature `T` in K.
		"""
		import math
		import constants
		if not self.isTemperatureValid(T):
			raise data.TemperatureOutOfRangeException('Invalid temperature for entropy estimation from NASA polynomial.')
		# S/R  = a1 lnT + a2 T + a3 T^2 /2 + a4 T^3 /3 + a5 T^4 /4 + a7
		T2 = cython.declare(cython.float)
		T4 = cython.declare(cython.float)
		EntropyOverR = cython.declare(cython.float)
		
		T2 = T*T
		T4 = T2*T2
		EntropyOverR = ( self.c0*math.log(T) + self.c1*T + self.c2*T2/2 +
					self.c3*T2*T/3 + self.c4*T4/4 + self.c6 )
		return EntropyOverR * constants.R
	
	def getFreeEnergy(self, T):
		"""
		Return the Gibbs free energy in J/mol at temperature `T` in K.
		"""
		if not self.isTemperatureValid(T):
			raise data.TemperatureOutOfRangeException('Invalid temperature for free energy estimation from NASA polynomial.')
		return self.getEnthalpy(T) - T * self.getEntropy(T)
	
	def toXML(self, dom, root):
		
### prime-like:
#   <polynomial>
#      <validRange>
#         <bound kind="lower" property="temperature" units="K">300.000</bound>
#         <bound kind="upper" property="temperature" units="K">1000</bound>
#      </validRange>
#      <coefficient id="1" label="a1">4.0733</coefficient>
#      <coefficient id="2" label="a2">0.011308</coefficient>
#      <coefficient id="3" label="a3">-1.6565e-005</coefficient>
#      <coefficient id="4" label="a4">1.1784e-008</coefficient>
#      <coefficient id="5" label="a5">-3.3006e-012</coefficient>
#      <coefficient id="6" label="a6">-19054.23</coefficient>
#      <coefficient id="7" label="a7">4.4083</coefficient>
#   </polynomial>
		pass
	
	def integral2_T0(self, t):
		#input: NASA parameters for Cp/R, c1, c2, c3, c4, c5 (either low or high temp parameters), temperature t (in kiloKelvin; an endpoint of the low or high temp range
		#output: the quantity Integrate[(Cp(NASA)/R)^2, t'] evaluated at t'=t 
		#can speed further by precomputing and storing e.g. thigh^2, tlow^2, etc.
		c1, c2, c3, c4, c5 = self.c0, self.c1, self.c2, self.c3, self.c4
		result = c1*c1*t + c1*c2*t*t + (2*c1*c3+c2*c2)/3*t*t*t + (c1*c4+c2*c3)/2*t*t*t*t + (2*c1*c5 + 2*c2*c4 + c3*c3)/5*t*t*t*t*t + (c2*c5 + c3*c4)/3*t*t*t*t*t*t + (2*c3*c5 + c4*c4)/7*t*t*t*t*t*t*t + c4*c5/4*t*t*t*t*t*t*t*t + c5*c5/9*t*t*t*t*t*t*t*t*t
		return result

	def integral2_TM1(self, t):
		#input: NASA parameters for Cp/R, c1, c2, c3, c4, c5 (either low or high temp parameters), temperature t (in kiloKelvin; an endpoint of the low or high temp range
		#output: the quantity Integrate[(Cp(NASA)/R)^2*t^-1, t'] evaluated at t'=t 
		#can speed further by precomputing and storing e.g. thigh^2, tlow^2, etc.
		c1, c2, c3, c4, c5 = self.c0, self.c1, self.c2, self.c3, self.c4
		result = c1*c1*math.log(t) + 2*c1*c2*t + (2*c1*c3+c2*c2)/2*t*t + 2*(c1*c4+c2*c3)/3*t*t*t + (2*c1*c5 + 2*c2*c4 + c3*c3)/4*t*t*t*t + 2*(c2*c5 + c3*c4)/5*t*t*t*t*t + (2*c3*c5 + c4*c4)/6*t*t*t*t*t*t + 2*c4*c5/7*t*t*t*t*t*t*t + c5*c5/8*t*t*t*t*t*t*t*t
		return result

################################################################################

class ThermoNASAData(ThermoData):
	"""
	A set of thermodynamic parameters given by NASA polynomials. This class
	stores a list of :class:`ThermoNASAPolynomial` objects in the `polynomials`
	attribute. When evaluating a thermodynamic quantity, a polynomial that
	contains the desired temperature within its valid range will be used.
	"""
	
	def __init__(self, polynomials=None, comment='', Trange=None):
		ThermoData.__init__(self, Trange=Trange, comment=comment)
		self.polynomials = polynomials or []
	def __reduce__(self):
		return (ThermoNASAData,(self.polynomials,self.comment,self.Trange))
		
	def addPolynomial(self, polynomial):
		if not isinstance(polynomial,ThermoNASAPolynomial):
			raise TypeError("Polynomial attribute should be instance of ThermoNASAPolynomial")
		self.polynomials.append(polynomial)
	
	def selectPolynomialForTemperature(self, T):
		for poly in self.polynomials:
			if poly.isTemperatureValid(T): break
		else:
			raise data.TemperatureOutOfRangeException("No polynomial found for T=%s" % T)
		return poly
	
	def __repr__(self):
		return "ThermoNASAData(%s, '%s')"%(repr(self.polynomials),self.comment)
	
	def toXML(self, dom, root):
### prime-like: 
# <thermodynamicPolynomials type="nasa7">
#   <referenceState>
#      <Tref units="K">298.15</Tref>
#      <Pref units="Pa">100000</Pref>
#   </referenceState>
#   <dfH units="J/mol">-145177.5731</dfH>
#   <polynomial> FROM NASA_polynomials </polynomial>
# </thermodynamicPolynomials>
		pass
	
	def getHeatCapacity(self, T):
		"""
		Return the heat capacity in J/mol*K at temperature `T` in K.
		"""
		poly = self.selectPolynomialForTemperature(T)
		return poly.getHeatCapacity(T)
	
	def getEnthalpy(self, T):
		"""
		Return the enthalpy in J/mol at temperature `T` in K.
		"""
		poly = self.selectPolynomialForTemperature(T)
		return poly.getEnthalpy(T)
	
	def getEntropy(self, T):
		"""
		Return the entropy in J/mol*K at temperature `T` in K.
		"""
		poly = self.selectPolynomialForTemperature(T)
		return poly.getEntropy(T)
	
	def getFreeEnergy(self, T):
		"""
		Return the Gibbs free energy in J/mol at temperature `T` in K.
		"""
		poly = self.selectPolynomialForTemperature(T)
		return poly.getFreeEnergy(T)
	

################################################################################

class ThermoWilhoitData(ThermoData):
	"""
	A set of thermodynamic parameters given by Wilhoit polynomials, which have
	the form

	.. math::
		C_\\mathrm{p}(T) = C_\\mathrm{p}(0) + \\left[ C_\\mathrm{p}(\\infty) -
		C_\\mathrm{p}(0) \\right] y^2 \\left[ 1 + (y - 1) \\sum_{i=0}^3 a_i y^i \\right]

	where :math:`y \\equiv \\frac{T}{T + B}` is a scaled temperature that ranges
	from zero to one. The characteristic temperature :math:`B` is chosen by
	default to be 500 K. This formulation has the advantage of correctly
	reproducting the heat capacity behavior as :math:`T \\rightarrow 0` and
	:math:`T \\rightarrow \\infty`.	The low-temperature limit 
	:math:`C_\\mathrm{p}(0)` is taken to be :math:`3.5R` for linear molecules
	and :math:`4R` for nonlinear molecules. The high-temperature limit 
	:math:`C_\\mathrm{p}(\\infty)` is taken to be 
	:math:`\\left[ 3 N_\\mathrm{atoms} - 1.5 \\right] R` for linear molecules and
	:math:`\\left[ 3 N_\\mathrm{atoms} - (2 + 0.5 N_\\mathrm{rotors}) \\right] R`
	for nonlinear molecules, for a molecule composed of :math:`N_\\mathrm{atoms}`
	atoms and :math:`N_\\mathrm{rotors}` internal rotors.
	
	The Wilhoit parameters are stored in the attributes `cp0`, `cpInf`, `a0`,
	`a1`, `a2`, `a3`, and `B`. There are also integration constants `H0` and
	`S0` that are needed to evaluate the enthalpy and entropy, respectively.
	"""

	# The default temperature in K
	B = 500.0
	
	def __init__(self, cp0, cpInf, a0, a1, a2, a3, H0, S0, comment='', ):
		"""Initialise the Wilhoit polynomial. Trange is set to (0,9999.9)"""
		Trange = (0,9999.9) # Wilhoit valid over all temperatures
		ThermoData.__init__(self, Trange=Trange, comment=comment)
		self.cp0 = cp0
		self.cpInf = cpInf
		self.B = ThermoWilhoitData.B
		self.a0 = a0
		self.a1 = a1
		self.a2 = a2
		self.a3 = a3
		self.H0 = H0
		self.S0 = S0
	
	def __repr__(self):
		return "ThermoWilhoitData(%.2g,%.2g,%.2g,%.2g,%.2g,%.2g,%.2g,%.2g,%.2g,'%s')"%(self.cp0, self.cpInf, self.B, self.a0, self.a1, self.a2, self.a3, self.H0, self.S0, self.comment)
	
	def toXML(self, dom, root):
		pass
	
	def getHeatCapacity(self, T):
		"""
		Return the heat capacity in J/mol*K at temperature `T` in K.
		"""
		y = T/(T+self.B)
		Cp = self.cp0+(self.cpInf-self.cp0)*y*y*( 1 + 
			(y-1)*(self.a0 + y*(self.a1 + y*(self.a2 + y*self.a3))) )
		return Cp
	
	def getEnthalpy(self, T):
		"""
		Return the enthalpy in J/mol at temperature `T` in K. The formula used
		is

		.. math::
			H(T) = H_0 +
			C_\\mathrm{p}(0) T + \\left[ C_\\mathrm{p}(\\infty) - C_\\mathrm{p}(0) \\right] T
			\\left\\{ \\left[ 2 + \\sum_{i=0}^3 a_i \\right]
			\\left[ \\frac{1}{2}y - 1 + \\left( \\frac{1}{y} - 1 \\right) \\ln \\frac{T}{y} \\right]
			+ y^2 \\sum_{i=0}^3 \\frac{y^i}{(i+2)(i+3)} \\sum_{j=0}^3 f_{ij} a_j
			\\right\\}

		where :math:`f_{ij} = 3 + j` if :math:`i = j`, :math:`f_{ij} = 1` if
		:math:`i > j`, and :math:`f_{ij} = 0` if :math:`i < j`.
		"""
		return self.H0 + self.integral_T0(T)
	
	def getEntropy(self, T):
		"""
		Return the entropy in J/mol*K at temperature `T` in K. The formula used
		is

		.. math::
			S(T) = S_0 +
			C_\\mathrm{p}(0) \\ln T - \\left[ C_\\mathrm{p}(\\infty) - C_\\mathrm{p}(0) \\right]
			\\left[ \\ln y + \\left( 1 + y \\sum_{i=0}^3 \\frac{a_i y^i}{2+i} \\right) y
			\\right]

		"""
		return self.S0 + self.integral_TM1(T)
	
	def getFreeEnergy(self, T):
		"""
		Return the Gibbs free energy in J/mol at temperature `T` in K.
		"""
		return self.getEnthalpy(T) - T * self.getEntropy(T)

	#a faster version of the integral based on H from Yelvington's thesis; it differs from the original (see above) by a constant (dependent on parameters but independent of t)
	def integral_T0(self, t):
		#output: the quantity Integrate[Cp(Wilhoit)/R, t'] evaluated at t'=t
		cp0, cpInf, B, a0, a1, a2, a3 = self.cp0, self.cpInf, self.B, self.a0, self.a1, self.a2, self.a3
		y = t/(t+B)
		y2 = y*y
		result = cp0*t - (cpInf-cp0)*t*(y2*((3*a0 + a1 + a2 + a3)/6. + (4*a1 + a2 + a3)*y/12. + (5*a2 + a3)*y2/20. + a3*y2*y/5.) + (2 + a0 + a1 + a2 + a3)*( y/2. - 1 + (1/y-1)*math.log(B + t)))
		return result

	#a faster version of the integral based on S from Yelvington's thesis; it differs from the original by a constant (dependent on parameters but independent of t)
	def integral_TM1(self, t):
		#output: the quantity Integrate[Cp(Wilhoit)/R*t^-1, t'] evaluated at t'=t
		cp0, cpInf, B, a0, a1, a2, a3 = self.cp0, self.cpInf, self.B, self.a0, self.a1, self.a2, self.a3
		y = t/(t+B)
		result= cpInf*math.log(t)-(cpInf-cp0)*(math.log(y)+y*(1+y*(a0/2+y*(a1/3 + y*(a2/4 + y*a3/5)))))
		return result

	def integral_T1(self, t):
		#output: the quantity Integrate[Cp(Wilhoit)/R*t, t'] evaluated at t'=t
		cp0, cpInf, B, a0, a1, a2, a3 = self.cp0, self.cpInf, self.B, self.a0, self.a1, self.a2, self.a3
		result = ( (2 + a0 + a1 + a2 + a3)*B*(cp0 - cpInf)*t + (cpInf*t**2)/2. + (a3*B**7*(-cp0 + cpInf))/(5.*(B + t)**5) + ((a2 + 6*a3)*B**6*(cp0 - cpInf))/(4.*(B + t)**4) -
			((a1 + 5*(a2 + 3*a3))*B**5*(cp0 - cpInf))/(3.*(B + t)**3) + ((a0 + 4*a1 + 10*(a2 + 2*a3))*B**4*(cp0 - cpInf))/(2.*(B + t)**2) -
			((1 + 3*a0 + 6*a1 + 10*a2 + 15*a3)*B**3*(cp0 - cpInf))/(B + t) - (3 + 3*a0 + 4*a1 + 5*a2 + 6*a3)*B**2*(cp0 - cpInf)*math.log(B + t))
		return result

	def integral_T2(self, t):
		#output: the quantity Integrate[Cp(Wilhoit)/R*t^2, t'] evaluated at t'=t
		cp0, cpInf, B, a0, a1, a2, a3 = self.cp0, self.cpInf, self.B, self.a0, self.a1, self.a2, self.a3
		result = ( -((3 + 3*a0 + 4*a1 + 5*a2 + 6*a3)*B**2*(cp0 - cpInf)*t) + ((2 + a0 + a1 + a2 + a3)*B*(cp0 - cpInf)*t**2)/2. + (cpInf*t**3)/3. + (a3*B**8*(cp0 - cpInf))/(5.*(B + t)**5) -
			((a2 + 7*a3)*B**7*(cp0 - cpInf))/(4.*(B + t)**4) + ((a1 + 6*a2 + 21*a3)*B**6*(cp0 - cpInf))/(3.*(B + t)**3) - ((a0 + 5*(a1 + 3*a2 + 7*a3))*B**5*(cp0 - cpInf))/(2.*(B + t)**2) +
			((1 + 4*a0 + 10*a1 + 20*a2 + 35*a3)*B**4*(cp0 - cpInf))/(B + t) + (4 + 6*a0 + 10*a1 + 15*a2 + 21*a3)*B**3*(cp0 - cpInf)*math.log(B + t))
		return result

	def integral_T3(self, t):
		#output: the quantity Integrate[Cp(Wilhoit)/R*t^3, t'] evaluated at t'=t
		cp0, cpInf, B, a0, a1, a2, a3 = self.cp0, self.cpInf, self.B, self.a0, self.a1, self.a2, self.a3
		result = ( (4 + 6*a0 + 10*a1 + 15*a2 + 21*a3)*B**3*(cp0 - cpInf)*t + ((3 + 3*a0 + 4*a1 + 5*a2 + 6*a3)*B**2*(-cp0 + cpInf)*t**2)/2. + ((2 + a0 + a1 + a2 + a3)*B*(cp0 - cpInf)*t**3)/3. +
			(cpInf*t**4)/4. + (a3*B**9*(-cp0 + cpInf))/(5.*(B + t)**5) + ((a2 + 8*a3)*B**8*(cp0 - cpInf))/(4.*(B + t)**4) - ((a1 + 7*(a2 + 4*a3))*B**7*(cp0 - cpInf))/(3.*(B + t)**3) +
			((a0 + 6*a1 + 21*a2 + 56*a3)*B**6*(cp0 - cpInf))/(2.*(B + t)**2) - ((1 + 5*a0 + 15*a1 + 35*a2 + 70*a3)*B**5*(cp0 - cpInf))/(B + t) -
			(5 + 10*a0 + 20*a1 + 35*a2 + 56*a3)*B**4*(cp0 - cpInf)*math.log(B + t))
		return result

	def integral_T4(self, t):
		#output: the quantity Integrate[Cp(Wilhoit)/R*t^4, t'] evaluated at t'=t
		cp0, cpInf, B, a0, a1, a2, a3 = self.cp0, self.cpInf, self.B, self.a0, self.a1, self.a2, self.a3
		result = ( -((5 + 10*a0 + 20*a1 + 35*a2 + 56*a3)*B**4*(cp0 - cpInf)*t) + ((4 + 6*a0 + 10*a1 + 15*a2 + 21*a3)*B**3*(cp0 - cpInf)*t**2)/2. +
			((3 + 3*a0 + 4*a1 + 5*a2 + 6*a3)*B**2*(-cp0 + cpInf)*t**3)/3. + ((2 + a0 + a1 + a2 + a3)*B*(cp0 - cpInf)*t**4)/4. + (cpInf*t**5)/5. + (a3*B**10*(cp0 - cpInf))/(5.*(B + t)**5) -
			((a2 + 9*a3)*B**9*(cp0 - cpInf))/(4.*(B + t)**4) + ((a1 + 8*a2 + 36*a3)*B**8*(cp0 - cpInf))/(3.*(B + t)**3) - ((a0 + 7*(a1 + 4*(a2 + 3*a3)))*B**7*(cp0 - cpInf))/(2.*(B + t)**2) +
			((1 + 6*a0 + 21*a1 + 56*a2 + 126*a3)*B**6*(cp0 - cpInf))/(B + t) + (6 + 15*a0 + 35*a1 + 70*a2 + 126*a3)*B**5*(cp0 - cpInf)*math.log(B + t))
		return result

	def integral2_T0(self, t):
		#output: the quantity Integrate[(Cp(Wilhoit)/R)^2, t'] evaluated at t'=t
		cp0, cpInf, B, a0, a1, a2, a3 = self.cp0, self.cpInf, self.B, self.a0, self.a1, self.a2, self.a3
		result = (cpInf**2*t - (a3**2*B**12*(cp0 - cpInf)**2)/(11.*(B + t)**11) + (a3*(a2 + 5*a3)*B**11*(cp0 - cpInf)**2)/(5.*(B + t)**10) -
			((a2**2 + 18*a2*a3 + a3*(2*a1 + 45*a3))*B**10*(cp0 - cpInf)**2)/(9.*(B + t)**9) + ((4*a2**2 + 36*a2*a3 + a1*(a2 + 8*a3) + a3*(a0 + 60*a3))*B**9*(cp0 - cpInf)**2)/(4.*(B + t)**8) -
			((a1**2 + 14*a1*(a2 + 4*a3) + 2*(14*a2**2 + a3 + 84*a2*a3 + 105*a3**2 + a0*(a2 + 7*a3)))*B**8*(cp0 - cpInf)**2)/(7.*(B + t)**7) +
			((3*a1**2 + a2 + 28*a2**2 + 7*a3 + 126*a2*a3 + 126*a3**2 + 7*a1*(3*a2 + 8*a3) + a0*(a1 + 6*a2 + 21*a3))*B**7*(cp0 - cpInf)**2)/(3.*(B + t)**6) -
			(B**6*(cp0 - cpInf)*(a0**2*(cp0 - cpInf) + 15*a1**2*(cp0 - cpInf) + 10*a0*(a1 + 3*a2 + 7*a3)*(cp0 - cpInf) + 2*a1*(1 + 35*a2 + 70*a3)*(cp0 - cpInf) +
			 2*(35*a2**2*(cp0 - cpInf) + 6*a2*(1 + 21*a3)*(cp0 - cpInf) + a3*(5*(4 + 21*a3)*cp0 - 21*(cpInf + 5*a3*cpInf)))))/(5.*(B + t)**5) +
			(B**5*(cp0 - cpInf)*(14*a2*cp0 + 28*a2**2*cp0 + 30*a3*cp0 + 84*a2*a3*cp0 + 60*a3**2*cp0 + 2*a0**2*(cp0 - cpInf) + 10*a1**2*(cp0 - cpInf) +
			 a0*(1 + 10*a1 + 20*a2 + 35*a3)*(cp0 - cpInf) + a1*(5 + 35*a2 + 56*a3)*(cp0 - cpInf) - 15*a2*cpInf - 28*a2**2*cpInf - 35*a3*cpInf - 84*a2*a3*cpInf - 60*a3**2*cpInf))/
			 (2.*(B + t)**4) - (B**4*(cp0 - cpInf)*((1 + 6*a0**2 + 15*a1**2 + 32*a2 + 28*a2**2 + 50*a3 + 72*a2*a3 + 45*a3**2 + 2*a1*(9 + 21*a2 + 28*a3) + a0*(8 + 20*a1 + 30*a2 + 42*a3))*cp0 -
			 (1 + 6*a0**2 + 15*a1**2 + 40*a2 + 28*a2**2 + 70*a3 + 72*a2*a3 + 45*a3**2 + a0*(8 + 20*a1 + 30*a2 + 42*a3) + a1*(20 + 42*a2 + 56*a3))*cpInf))/(3.*(B + t)**3) +
			(B**3*(cp0 - cpInf)*((2 + 2*a0**2 + 3*a1**2 + 9*a2 + 4*a2**2 + 11*a3 + 9*a2*a3 + 5*a3**2 + a0*(5 + 5*a1 + 6*a2 + 7*a3) + a1*(7 + 7*a2 + 8*a3))*cp0 -
			 (2 + 2*a0**2 + 3*a1**2 + 15*a2 + 4*a2**2 + 21*a3 + 9*a2*a3 + 5*a3**2 + a0*(6 + 5*a1 + 6*a2 + 7*a3) + a1*(10 + 7*a2 + 8*a3))*cpInf))/(B + t)**2 -
			(B**2*((2 + a0 + a1 + a2 + a3)**2*cp0**2 - 2*(5 + a0**2 + a1**2 + 8*a2 + a2**2 + 9*a3 + 2*a2*a3 + a3**2 + 2*a0*(3 + a1 + a2 + a3) + a1*(7 + 2*a2 + 2*a3))*cp0*cpInf +
			 (6 + a0**2 + a1**2 + 12*a2 + a2**2 + 14*a3 + 2*a2*a3 + a3**2 + 2*a1*(5 + a2 + a3) + 2*a0*(4 + a1 + a2 + a3))*cpInf**2))/(B + t) +
			2*(2 + a0 + a1 + a2 + a3)*B*(cp0 - cpInf)*cpInf*math.log(B + t))
		return result

	def integral2_TM1(self, t):
		#output: the quantity Integrate[(Cp(Wilhoit)/R)^2*t^-1, t'] evaluated at t'=t
		cp0, cpInf, B, a0, a1, a2, a3 = self.cp0, self.cpInf, self.B, self.a0, self.a1, self.a2, self.a3
		result = ( (a3**2*B**11*(cp0 - cpInf)**2)/(11.*(B + t)**11) - (a3*(2*a2 + 9*a3)*B**10*(cp0 - cpInf)**2)/(10.*(B + t)**10) +
			((a2**2 + 16*a2*a3 + 2*a3*(a1 + 18*a3))*B**9*(cp0 - cpInf)**2)/(9.*(B + t)**9) -
			((7*a2**2 + 56*a2*a3 + 2*a1*(a2 + 7*a3) + 2*a3*(a0 + 42*a3))*B**8*(cp0 - cpInf)**2)/(8.*(B + t)**8) +
			((a1**2 + 21*a2**2 + 2*a3 + 112*a2*a3 + 126*a3**2 + 2*a0*(a2 + 6*a3) + 6*a1*(2*a2 + 7*a3))*B**7*(cp0 - cpInf)**2)/(7.*(B + t)**7) -
			((5*a1**2 + 2*a2 + 30*a1*a2 + 35*a2**2 + 12*a3 + 70*a1*a3 + 140*a2*a3 + 126*a3**2 + 2*a0*(a1 + 5*(a2 + 3*a3)))*B**6*(cp0 - cpInf)**2)/(6.*(B + t)**6) +
			(B**5*(cp0 - cpInf)*(10*a2*cp0 + 35*a2**2*cp0 + 28*a3*cp0 + 112*a2*a3*cp0 + 84*a3**2*cp0 + a0**2*(cp0 - cpInf) + 10*a1**2*(cp0 - cpInf) + 2*a1*(1 + 20*a2 + 35*a3)*(cp0 - cpInf) +
			4*a0*(2*a1 + 5*(a2 + 2*a3))*(cp0 - cpInf) - 10*a2*cpInf - 35*a2**2*cpInf - 30*a3*cpInf - 112*a2*a3*cpInf - 84*a3**2*cpInf))/(5.*(B + t)**5) -
			(B**4*(cp0 - cpInf)*(18*a2*cp0 + 21*a2**2*cp0 + 32*a3*cp0 + 56*a2*a3*cp0 + 36*a3**2*cp0 + 3*a0**2*(cp0 - cpInf) + 10*a1**2*(cp0 - cpInf) +
			2*a0*(1 + 6*a1 + 10*a2 + 15*a3)*(cp0 - cpInf) + 2*a1*(4 + 15*a2 + 21*a3)*(cp0 - cpInf) - 20*a2*cpInf - 21*a2**2*cpInf - 40*a3*cpInf - 56*a2*a3*cpInf - 36*a3**2*cpInf))/
			(4.*(B + t)**4) + (B**3*(cp0 - cpInf)*((1 + 3*a0**2 + 5*a1**2 + 14*a2 + 7*a2**2 + 18*a3 + 16*a2*a3 + 9*a3**2 + 2*a0*(3 + 4*a1 + 5*a2 + 6*a3) + 2*a1*(5 + 6*a2 + 7*a3))*cp0 -
			(1 + 3*a0**2 + 5*a1**2 + 20*a2 + 7*a2**2 + 30*a3 + 16*a2*a3 + 9*a3**2 + 2*a0*(3 + 4*a1 + 5*a2 + 6*a3) + 2*a1*(6 + 6*a2 + 7*a3))*cpInf))/(3.*(B + t)**3) -
			(B**2*((3 + a0**2 + a1**2 + 4*a2 + a2**2 + 4*a3 + 2*a2*a3 + a3**2 + 2*a1*(2 + a2 + a3) + 2*a0*(2 + a1 + a2 + a3))*cp0**2 -
			2*(3 + a0**2 + a1**2 + 7*a2 + a2**2 + 8*a3 + 2*a2*a3 + a3**2 + 2*a1*(3 + a2 + a3) + a0*(5 + 2*a1 + 2*a2 + 2*a3))*cp0*cpInf +
			(3 + a0**2 + a1**2 + 10*a2 + a2**2 + 12*a3 + 2*a2*a3 + a3**2 + 2*a1*(4 + a2 + a3) + 2*a0*(3 + a1 + a2 + a3))*cpInf**2))/(2.*(B + t)**2) +
			(B*(cp0 - cpInf)*(cp0 - (3 + 2*a0 + 2*a1 + 2*a2 + 2*a3)*cpInf))/(B + t) + cp0**2*math.log(t) + (-cp0**2 + cpInf**2)*math.log(B + t))
		return result

################################################################################

def convertGAtoWilhoit(GAthermo, atoms, rotors, linear):
	"""Convert a Group Additivity thermo instance into a Wilhoit thermo instance.
	
	Takes a `ThermoGAData` instance of themochemical data, and some extra information 
	about the molecule used to calculate high- and low-temperature limits of Cp.
	These are the number of atoms (integer `atoms`), the number of rotors (integer `rotors`)
	and whether the molecule is linear (boolean `linear`)
	Returns a `ThermoWilhoitData` instance.
	
	cf. Paul Yelvington's thesis, p. 185-186
	"""
	
	# get info from incoming group additivity thermo
	H298 = GAthermo.H298
	S298 = GAthermo.S298
	Cp_list = GAthermo.Cp
	T_list = ThermoGAData.CpTlist  # usually [300, 400, 500, 600, 800, 1000, 1500] but why assume?
	R = constants.R
	B = ThermoWilhoitData.B # Constant, set once in the class def.
	
	# convert from K to kK
	T_list = [t/1000. for t in T_list] 
	B = B/1000.  
	
	Cp_list = [x/R for x in Cp_list] # convert to Cp/R
	
	(cp0, cpInf) = CpLimits(atoms, rotors, linear) # determine the heat capacity limits (non-dimensional)
	
	#create matrices for linear least squares problem
	m = len(T_list)  # probably m=7
	# A = mx4
	# b = mx1
	# x = 4x1
	A = scipy.zeros([m,4])
	b = scipy.zeros([m])
	for i in range(m):
		y = T_list[i]/(T_list[i]+B)
		A[i,0] = (cpInf-cp0) * y*y*(y-1)
		A[i,1] = A[i,0] * y
		A[i,2] = A[i,1] * y
		A[i,3] = A[i,2] * y
		b[i] = Cp_list[i]-cp0 - y*y*(cpInf-cp0)
		
	#solve least squares problem A*x = b; http://docs.scipy.org/doc/scipy/reference/tutorial/linalg.html#solving-linear-least-squares-problems-and-pseudo-inverses
	x,resid,rank,sigma = linalg.lstsq(A,b)
	a0 = x[0]
	a1 = x[1]
	a2 = x[2]
	a3 = x[3]
	
	# scale everything back
	# T_list = [t*1000. for t in T_list] # not needed because not stored here
	# B = B*1000. # not needed because stored elsewhere
	# Cp_list = [x*R for x in Cp_list] # not needed because not stored
	
	# cp0 and cpInf should be in units of J/mol-K
	cp0 = cp0*R
	cpInf = cpInf*R
	
	# output comment
	comment = ''
	
	# first set H0 = S0 = 0, then calculate what they should be
	# by referring to H298, S298
	H0 = 0
	S0 = 0
	# create Wilhoit instance
	WilhoitThermo = ThermoWilhoitData( cp0, cpInf, a0, a1, a2, a3, H0, S0, comment=comment)
	# calculate correct I, J (integration constants for H, S, respectively)
	H0 = H298 - WilhoitThermo.getEnthalpy(298.15)
	S0 = S298 - WilhoitThermo.getEntropy(298.15)
	# update Wilhoit instance with correct I,J
<<<<<<< HEAD
	WilhoitThermo.I = I
	WilhoitThermo.J = J

	err = WilhoitThermo.rmsErrWilhoit(T_list, Cp_list)/R #rms Error (J/mol-K units until it is divided by R) (not needed, but it is useful in comment)
        WilhoitThermo.comment = WilhoitThermo.comment + 'Fitted to GA data with Cp0=%2g and Cp_inf=%2g. RMS error = %.2f*R.'%(cp0,cpInf,err) + GAthermo.comment
=======
	WilhoitThermo.H0 = H0
	WilhoitThermo.S0 = S0
>>>>>>> f136f908
	
	return WilhoitThermo

def CpLimits(atoms, rotors, linear):
	"""Calculate the zero and infinity limits for heat capacity.
	
	Input: number of atoms, number of rotors, linearity (`True` if molecule is linear)
	Output: Cp(0 K)/R, Cp(infinity)/R
	"""
	#(based off of lsfp_wilh1.f in GATPFit)

	if (atoms == 1): # monoatomic
		cp0 = 2.5
		cpInf = 2.5
	elif linear: # linear
		cp0	 = 3.5
		cpInf = 3*atoms - 1.5
	else: # nonlinear
		cp0	 = 4.0
		cpInf = 3*atoms - (2 + 0.5*rotors)
	return cp0, cpInf

<<<<<<< HEAD
def rmsErrWilhoit(self,t,cp):
	#calculate the RMS error between the Wilhoit form and training data points; result will have same units as cp inputs; cp, cp0, and cpInf should agree in units (e.g. Cp/R); units of B and t should be consistent, based, for example on kK or K 
	m = len(t)
	rms = 0.0
	for i in range(m):
		err = cp[i]-getHeatCapacity(self,t[i])
		rms += err*err
	rms = rms/m
	rms = math.sqrt(rms)
	
	return rms
=======
#def rmsErrWilhoit(self,t):
#	#calculate the RMS error between the Wilhoit form and training data points; result will have same units as cp inputs; cp, cp0, and cpInf should agree in units (e.g. Cp/R); units of B and t should be consistent, based, for example on kK or K 
#	m = len(t)
#	rms = 0.0
#	for i in range(m):
#		err = cp[i]-getHeatCapacity(self,t[i])
#		rms += err*err
#	rms = rms/m
#	rms = math.sqrt(rms)
#	
#	return rms
>>>>>>> f136f908

#this function already exists in getHeatCapacity
#def Wilhoit_Cp(t, cp0, cpInf, B, a0, a1, a2, a3):
#	#calculate Cp/R based on Wilhoit form;  result will have same units as cp0 and cpInf (e.g. Cp/R); cp is Cp/R; units of B and t should be consistent, based, for example on kK or K
#	y = t/(t+B)
#	cp = cp0+(cpInf-cp0)*y*y*(1+(y-1)*(a0+a1*y+a2*y*y+a3*y*y*y))
#	
#	return cp

################################################################################
def convertWilhoitToNASA(Wilhoit):
	"""Convert a Wilhoit thermo instance into a NASA polynomial thermo instance.
	
	Takes a `ThermoWilhoitData` instance of themochemical data.
	Returns a `ThermoNASAData` instance containing two `ThermoNASAPolynomial` 
	polynomials
	"""
	
	# Temperature ranges for resulting polynomials
	Tmin = 298.0
	Tintg = 1000.0
	Tmax = 6000.0
	
	#for now, do not allow tint to float so tint = Tint(guess)
	fixed = 1	
	#for now, use weighting of 1/T
	weighting = 1
	
	# Scale the temperatures to kK
	Tmin = Tmin/1000
	Tintg = Tintg/1000
	Tmax = Tmax/1000
	
	# do your clever maths here
	#if we are using fixed tint, set tint equal to Tintg and do not allow tint to float
	if(fixed == 1):
		nasa_low, nasa_high = Wilhoit2NASA(Wilhoit, Tmin, Tmax, Tintg, weighting)
		err = TintOpt_objFun(Tintg, Wilhoit, Tmin, Tmax, weighting) #to print the objective function value
		tint = Tintg
	else:
		nasa_low, nasa_high, tint = Wilhoit2NASA_TintOpt(Wilhoit, Tmin, Tmax, Tintg, weighting)
		# rmsErr = rmsErrNASA(t, cp, b1, b2, b3, b4, b5, b6, b7, b8, b9, b10, tint) #this needs group data
		
	#restore to conventional units of K for Tint and units based on K rather than kK in NASA polynomial coefficients
	tint=tint*1000.
	Tmin = Tmin*1000
	Tmax = Tmax*1000

	nasa_low.c1 /= 1000.
	nasa_low.c2 /= 1000000.
	nasa_low.c3 /= 1000000000.
	nasa_low.c4 /= 1000000000000.

	nasa_high.c1 /= 1000.
	nasa_high.c2 /= 1000000.
	nasa_high.c3 /= 1000000000.
	nasa_high.c4 /= 1000000000000.
	
	# could we include fitting accuracy in the expression below?
	# output comment
	comment = 'Fitted to Wilhoit data. '+Wilhoit.comment
	nasa_low.Trange = (Tmin,tint); nasa_low.Tmin = Tmin; nasa_low.Tmax = tint
	nasa_low.comment = comment
	nasa_high.Trange = (tint,Tmax); nasa_high.Tmin = tint; nasa_high.Tmax = Tmax
	nasa_high.comment = comment

	#for the low polynomial, we want the results to match the Wilhoit value at 298.15K
	#low polynomial enthalpy:
	Hlow = (Wilhoit.getEnthalpy(298.15) - nasa_low.getEnthalpy(298.15))/constants.R
	###polynomial_low.coeffs[5] = (Wilhoit.getEnthalpy(298.15) - polynomial_low.getEnthalpy(298.15))/constants.R
	#low polynomial entropy:
	Slow = (Wilhoit.getEntropy(298.15) - nasa_low.getEntropy(298.15))/constants.R
	###polynomial_low.coeffs[6] = (Wilhoit.getEntropy(298.15) - polynomial_low.getEntropy(298.15))/constants.R

	# update last two coefficients
	nasa_low.c5 = Hlow
	nasa_low.c6 = Slow

	#for the high polynomial, we want the results to match the low polynomial value at tint
	#high polynomial enthalpy:
	Hhigh = (nasa_low.getEnthalpy(tint) - nasa_high.getEnthalpy(tint))/constants.R
	#high polynomial entropy:
	Shigh = (nasa_low.getEntropy(tint) - nasa_high.getEntropy(tint))/constants.R

	# update last two coefficients
	#polynomial_high.coeffs = (b6,b7,b8,b9,b10,Hhigh,Shigh)
	nasa_high.c5 = Hhigh
	nasa_high.c6 = Shigh
	
	NASAthermo = ThermoNASAData( Trange=(Tmin,Tmax), polynomials=[nasa_low,nasa_high], comment=comment)
	return NASAthermo

################################################################################
def rmsErrNASA(t, cp, b1, b2, b3, b4, b5, b6, b7, b8, b9, b10, tint):
	#calculate the RMS error between the NASA polynomial and training data points in non-dimensional units (/R); cp is Cp/R; units of tint, t, and bi should be consistent, based, for example on kK or K 
	m = len(t)
	rms = 0.0
	for i in range(m):
		err = cp[i]-NASA_CpR(t[i],b1, b2, b3, b4, b5, b6, b7, b8, b9, b10, tint)
		rms += err*err
	rms = rms/m
	rms = math.sqrt(rms)
	
	return rms


def NASA_CpR(t, b1, b2, b3, b4, b5, b6, b7, b8, b9, b10, tint):
	#calculate Cp/R based on NASA polynomial; cp is Cp/R; units of tint, t, and bi should be consistent, based, for example on kK or K; does not take into account lower and upper temperature limits, and will extrapolate
	if(t < tint):
		cp = b1 + b2*t + b3*t*t + b4*t*t*t + b5*t*t*t*t
	else:
		cp = b6 + b7*t + b8*t*t + b9*t*t*t + b10*t*t*t*t
	
	return cp



def Wilhoit2NASA(wilhoit, tmin, tmax, tint, weighting):
	#input: Wilhoit parameters, Cp0/R, CpInf/R, and B (kK), a0, a1, a2, a3, Tmin (minimum temperature (in kiloKelvin), Tmax (maximum temperature (in kiloKelvin), Tint (intermediate temperature, in kiloKelvin)
	#output: NASA parameters for Cp/R, b1, b2, b3, b4, b5 (low temp parameters) and b6, b7, b8, b9, b10 (high temp parameters)

	# Make copy of Wilhoit data so we don't modify the original
	wilhoit = ThermoWilhoitData(wilhoit.cp0, wilhoit.cpInf, wilhoit.a0, wilhoit.a1, wilhoit.a2, wilhoit.a3, wilhoit.H0, wilhoit.S0, wilhoit.comment)
	# Rescale Wilhoit parameters
	wilhoit.cp0 /= constants.R
	wilhoit.cpInf /= constants.R
	wilhoit.B /= 1000.

	if (weighting == 1):
		nasa1, nasa2 = Wilhoit2NASA_W(wilhoit, tmin, tmax, tint)
	else:
		nasa1, nasa2 = Wilhoit2NASA_NW(wilhoit, tmin, tmax, tint)
	return nasa1, nasa2


def Wilhoit2NASA_NW(wilhoit, tmin, tmax, tint):
	#this is the case with no weighting
	#input: Wilhoit parameters, Cp0/R, CpInf/R, and B (kK), a0, a1, a2, a3, Tmin (minimum temperature (in kiloKelvin), Tmax (maximum temperature (in kiloKelvin), Tint (intermediate temperature, in kiloKelvin)
	#output: NASA parameters for Cp/R, b1, b2, b3, b4, b5 (low temp parameters) and b6, b7, b8, b9, b10 (high temp parameters)
	
	#construct 13*13 symmetric A matrix (in A*x = b); other elements will be zero
	A = scipy.zeros([13,13])
	b = scipy.zeros([13])
	A[0,0] = 2*(tint - tmin)
	A[0,1] = tint*tint - tmin*tmin
	A[0,2] = 2.*(tint*tint*tint - tmin*tmin*tmin)/3
	A[0,3] = (tint*tint*tint*tint - tmin*tmin*tmin*tmin)/2
	A[0,4] = 2.*(tint*tint*tint*tint*tint - tmin*tmin*tmin*tmin*tmin)/5
	A[1,1] = A[0,2]
	A[1,2] = A[0,3]
	A[1,3] = A[0,4]
	A[1,4] = (tint*tint*tint*tint*tint*tint - tmin*tmin*tmin*tmin*tmin*tmin)/3
	A[2,2] = A[0,4]
	A[2,3] = A[1,4]
	A[2,4] = 2.*(tint*tint*tint*tint*tint*tint*tint - tmin*tmin*tmin*tmin*tmin*tmin*tmin)/7
	A[3,3] = A[2,4]
	A[3,4] = (tint*tint*tint*tint*tint*tint*tint*tint - tmin*tmin*tmin*tmin*tmin*tmin*tmin*tmin)/4
	A[4,4] = 2.*(tint*tint*tint*tint*tint*tint*tint*tint*tint - tmin*tmin*tmin*tmin*tmin*tmin*tmin*tmin*tmin)/9
	
	A[5,5] = 2*(tmax - tint)
	A[5,6] = tmax*tmax - tint*tint
	A[5,7] = 2.*(tmax*tmax*tmax - tint*tint*tint)/3
	A[5,8] = (tmax*tmax*tmax*tmax - tint*tint*tint*tint)/2
	A[5,9] = 2.*(tmax*tmax*tmax*tmax*tmax - tint*tint*tint*tint*tint)/5
	A[6,6] = A[5,7]
	A[6,7] = A[5,8]
	A[6,8] = A[5,9]
	A[6,9] = (tmax*tmax*tmax*tmax*tmax*tmax - tint*tint*tint*tint*tint*tint)/3
	A[7,7] = A[5,9]
	A[7,8] = A[6,9]
	A[7,9] = 2.*(tmax*tmax*tmax*tmax*tmax*tmax*tmax - tint*tint*tint*tint*tint*tint*tint)/7
	A[8,8] = A[7,9]
	A[8,9] = (tmax*tmax*tmax*tmax*tmax*tmax*tmax*tmax - tint*tint*tint*tint*tint*tint*tint*tint)/4
	A[9,9] = 2.*(tmax*tmax*tmax*tmax*tmax*tmax*tmax*tmax*tmax - tint*tint*tint*tint*tint*tint*tint*tint*tint)/9
	
	A[0,10] = 1.
	A[1,10] = tint
	A[1,11] = 1.
	A[2,10] = tint*tint
	A[2,11] = 2*tint
	A[2,12] = 2.
	A[3,10] = A[2,10]*tint
	A[3,11] = 3*A[2,10]
	A[3,12] = 6*tint
	A[4,10] = A[3,10]*tint
	A[4,11] = 4*A[3,10]
	A[4,12] = 12*A[2,10]
	
	A[5,10] = -A[0,10]
	A[6,10] = -A[1,10]
	A[6,11] = -A[1,11]
	A[7,10] = -A[2,10]
	A[7,11] = -A[2,11]
	A[7,12] = -A[2,12]
	A[8,10] = -A[3,10]
	A[8,11] = -A[3,11]
	A[8,12] = -A[3,12]
	A[9,10] = -A[4,10]
	A[9,11] = -A[4,11]
	A[9,12] = -A[4,12]
	
	# make the matrix symmetric
	for i in range(1,13):
		for j in range(0, i):
			A[i,j] = A[j,i]
			
	#construct b vector
	#store values at tint (this will avoid evaluating them twice)
	wM1int = wilhoit.integral_TM1(tint)
	w0int = wilhoit.integral_T0(tint)
	w1int = wilhoit.integral_T1(tint)
	w2int = wilhoit.integral_T2(tint)
	w3int = wilhoit.integral_T3(tint)

	wM1min = wilhoit.integral_TM1(tmin)
	w0min = wilhoit.integral_T0(tmin)
	w1min = wilhoit.integral_T1(tmin)
	w2min = wilhoit.integral_T2(tmin)
	w3min = wilhoit.integral_T3(tmin)

	wM1max = wilhoit.integral_TM1(tmax)
	w0max = wilhoit.integral_T0(tmax)
	w1max = wilhoit.integral_T1(tmax)
	w2max = wilhoit.integral_T2(tmax)
	w3max = wilhoit.integral_T3(tmax)


	b[0] = 2*(wM1int - wM1min)
	b[1] = 2*(w0int - w0min)
	b[2] = 2*(w1int - w1min)
	b[3] = 2*(w2int - w2min)
	b[4] = 2*(w3int - w3min)
	b[5] = 2*(wM1max - wM1int)
	b[6] = 2*(w0max - w0int)
	b[7] = 2*(w1max - w1int)
	b[8] = 2*(w2max - w2int)
	b[9] = 2*(w3max - w3int)
	# b[10] = 0
	# b[11] = 0
	# b[12] = 0
	
	#solve A*x=b for x (note that factor of 2 in b vector and 10*10 submatrix of A matrix is not required; not including it should give same result, except Lagrange multipliers will differ by a factor of two)
	#from linalg import solve
	#print A
	x = linalg.solve(A,b,overwrite_a=1,overwrite_b=1)
	nasa_low = ThermoNASAPolynomial(T_range=(0,0), coeffs=[x[0], x[1], x[2], x[3], x[4], 0.0, 0.0], comment='')
	nasa_high = ThermoNASAPolynomial(T_range=(0,0), coeffs=[x[5], x[6], x[7], x[8], x[9], 0.0, 0.0], comment='')
	
	return nasa_low, nasa_high

def Wilhoit2NASA_W(wilhoit, tmin, tmax, tint):
	#this is the case WITH weighting
	#input: Wilhoit parameters, Cp0/R, CpInf/R, and B (kK), a0, a1, a2, a3, Tmin (minimum temperature (in kiloKelvin), Tmax (maximum temperature (in kiloKelvin), Tint (intermediate temperature, in kiloKelvin)
	#output: NASA parameters for Cp/R, b1, b2, b3, b4, b5 (low temp parameters) and b6, b7, b8, b9, b10 (high temp parameters)

	#construct 13*13 symmetric A matrix (in A*x = b); other elements will be zero
	A = scipy.zeros([13,13])
	b = scipy.zeros([13])
	
	A[0,0] = 2*math.log(tint/tmin)
	A[0,1] = 2*(tint - tmin)
	A[0,2] = tint*tint - tmin*tmin
	A[0,3] = 2.*(tint*tint*tint - tmin*tmin*tmin)/3
	A[0,4] = (tint*tint*tint*tint - tmin*tmin*tmin*tmin)/2	 
	A[1,1] = A[0,2]
	A[1,2] = A[0,3]
	A[1,3] = A[0,4]
	A[1,4] = 2.*(tint*tint*tint*tint*tint - tmin*tmin*tmin*tmin*tmin)/5
	A[2,2] = A[0,4]
	A[2,3] = A[1,4]
	A[2,4] = (tint*tint*tint*tint*tint*tint - tmin*tmin*tmin*tmin*tmin*tmin)/3
	A[3,3] = A[2,4]
	A[3,4] = 2.*(tint*tint*tint*tint*tint*tint*tint - tmin*tmin*tmin*tmin*tmin*tmin*tmin)/7
	A[4,4] = (tint*tint*tint*tint*tint*tint*tint*tint - tmin*tmin*tmin*tmin*tmin*tmin*tmin*tmin)/4
	
	A[5,5] = 2*math.log(tmax/tint)
	A[5,6] = 2*(tmax - tint)
	A[5,7] = tmax*tmax - tint*tint
	A[5,8] = 2.*(tmax*tmax*tmax - tint*tint*tint)/3
	A[5,9] = (tmax*tmax*tmax*tmax - tint*tint*tint*tint)/2
	A[6,6] = A[5,7]
	A[6,7] = A[5,8]
	A[6,8] = A[5,9]
	A[6,9] = 2.*(tmax*tmax*tmax*tmax*tmax - tint*tint*tint*tint*tint)/5
	A[7,7] = A[5,9]
	A[7,8] = A[6,9]
	A[7,9] = (tmax*tmax*tmax*tmax*tmax*tmax - tint*tint*tint*tint*tint*tint)/3
	A[8,8] = A[7,9]
	A[8,9] = 2.*(tmax*tmax*tmax*tmax*tmax*tmax*tmax - tint*tint*tint*tint*tint*tint*tint)/7
	A[9,9] = (tmax*tmax*tmax*tmax*tmax*tmax*tmax*tmax - tint*tint*tint*tint*tint*tint*tint*tint)/4
	
	
	A[0,10] = 1.
	A[1,10] = tint
	A[1,11] = 1.
	A[2,10] = tint*tint
	A[2,11] = 2*tint
	A[2,12] = 2.
	A[3,10] = A[2,10]*tint
	A[3,11] = 3*A[2,10]
	A[3,12] = 6*tint
	A[4,10] = A[3,10]*tint
	A[4,11] = 4*A[3,10]
	A[4,12] = 12*A[2,10]
	
	A[5,10] = -A[0,10]
	A[6,10] = -A[1,10]
	A[6,11] = -A[1,11]
	A[7,10] = -A[2,10]
	A[7,11] = -A[2,11]
	A[7,12] = -A[2,12]
	A[8,10] = -A[3,10]
	A[8,11] = -A[3,11]
	A[8,12] = -A[3,12]
	A[9,10] = -A[4,10]
	A[9,11] = -A[4,11]
	A[9,12] = -A[4,12]
	
	# make the matrix symmetric
	for i in range(1,13):
		for j in range(0, i):
			A[i,j] = A[j,i]
	
	#construct b vector
	#store values at tint (this will avoid evaluating them twice)
	wM1int = wilhoit.integral_TM1(tint)
	w0int = wilhoit.integral_T0(tint)
	w1int = wilhoit.integral_T1(tint)
	w2int = wilhoit.integral_T2(tint)
	w3int = wilhoit.integral_T3(tint)

	wM1min = wilhoit.integral_TM1(tmin)
	w0min = wilhoit.integral_T0(tmin)
	w1min = wilhoit.integral_T1(tmin)
	w2min = wilhoit.integral_T2(tmin)
	w3min = wilhoit.integral_T3(tmin)

	wM1max = wilhoit.integral_TM1(tmax)
	w0max = wilhoit.integral_T0(tmax)
	w1max = wilhoit.integral_T1(tmax)
	w2max = wilhoit.integral_T2(tmax)
	w3max = wilhoit.integral_T3(tmax)


	b[0] = 2*(wM1int - wM1min)
	b[1] = 2*(w0int - w0min)
	b[2] = 2*(w1int - w1min)
	b[3] = 2*(w2int - w2min)
	b[4] = 2*(w3int - w3min)
	b[5] = 2*(wM1max - wM1int)
	b[6] = 2*(w0max - w0int)
	b[7] = 2*(w1max - w1int)
	b[8] = 2*(w2max - w2int)
	b[9] = 2*(w3max - w3int)
	# b[10] = 0
	# b[11] = 0
	# b[12] = 0

	#solve A*x=b for x (note that factor of 2 in b vector and 10*10 submatrix of A matrix is not required; not including it should give same result, except Lagrange multipliers will differ by a factor of two)
	#from linalg import solve
	#print A
	x = linalg.solve(A,b,overwrite_a=1,overwrite_b=1)
	nasa1 = ThermoNASAPolynomial(T_range=(0,9999.9), coeffs=[x[0], x[1], x[2], x[3], x[4], 0.0, 0.0], comment='')
	nasa2 = ThermoNASAPolynomial(T_range=(0,9999.9), coeffs=[x[5], x[6], x[7], x[8], x[9], 0.0, 0.0], comment='')

	return nasa1, nasa2
	
def Wilhoit2NASA_TintOpt(cp0, cpInf, B, a0, a1, a2, a3, tmin, tmax, tintg, weighting):
	#input: Wilhoit parameters, Cp0/R, CpInf/R, and B (kK), a0, a1, a2, a3, Tmin (minimum temperature (in kiloKelvin), Tmax (maximum temperature (in kiloKelvin), Tintg (guess intermediate temperature, in kiloKelvin)
	#output: NASA parameters for Cp/R, b1, b2, b3, b4, b5 (low temp parameters) and b6, b7, b8, b9, b10 (high temp parameters), and Tint
	#1. vary Tint, using Tintg as a starting guess, to minimize TintOpt_objFun
	#from optimize import fminbound
	tint = optimize.fminbound(TintOpt_objFun, tmin, tmax, args=(cp0, cpInf,B,a0,a1,a2,a3,tmin,tmax,weighting))
	#note that we have not used the specified guess, tintg when using this minimization routine
	#2. determine the bi parameters based on the optimized Tint (alternatively, maybe we could have TintOpt_objFun also return these parameters, along with the objective function, which would avoid an extra calculation)
	(b1, b2, b3, b4, b5, b6, b7, b8, b9, b10) = Wilhoit2NASA(cp0,cpInf,B,a0,a1,a2,a3,tmin,tmax,tint,weighting)
	return b1, b2, b3, b4, b5, b6, b7, b8, b9, b10, tint

def TintOpt_objFun(tint, wilhoit, tmin, tmax, weighting):
	#input: Tint (intermediate temperature, in kiloKelvin); Wilhoit parameters, Cp0/R, CpInf/R, and B (kK), a0, a1, a2, a3, Tmin (minimum temperature (in kiloKelvin), Tmax (maximum temperature (in kiloKelvin)
	#output: the quantity Integrate[(Cp(Wilhoit)/R-Cp(NASA)/R)^2, {t, tmin, tmax}]
	if (weighting == 1):
		result = TintOpt_objFun_W(tint, wilhoit, tmin, tmax)
	else:
		result = TintOpt_objFun_NW(tint, wilhoit, tmin, tmax)
	#print tint
	#print result
	return result

def TintOpt_objFun_NW(tint, wilhoit, tmin, tmax):
	#input: Tint (intermediate temperature, in kiloKelvin); Wilhoit parameters, Cp0/R, CpInf/R, and B (kK), a0, a1, a2, a3, Tmin (minimum temperature (in kiloKelvin), Tmax (maximum temperature (in kiloKelvin)
	#output: the quantity Integrate[(Cp(Wilhoit)/R-Cp(NASA)/R)^2, {t, tmin, tmax}]
	nasa_low, nasa_high = Wilhoit2NASA(wilhoit,tmin,tmax,tint, 1)
	b1, b2, b3, b4, b5 = nasa_low.c0, nasa_low.c1, nasa_low.c2, nasa_low.c3, nasa_low.c4
	b6, b7, b8, b9, b10 = nasa_high.c0, nasa_high.c1, nasa_high.c2, nasa_high.c3, nasa_high.c4
	result = (wilhoit.integral2_T0(tmax) - wilhoit.integral2_T0(tmin) +
				 nasa_low.integral2_T0(tint)-nasa_low.integral2_T0(tmin) + nasa_high.integral2_T0(tmax) - nasa_high.integral2_T0(tint)
				 - 2* (b6*wilhoit.integral_T0(tmax)+(b1-b6)*wilhoit.integral_T0(tint) - b1*wilhoit.integral_T0(tmin)
				 +b7*wilhoit.integral_T1(tmax)+(b2-b7)*wilhoit.integral_T1(tint) - b2*wilhoit.integral_T1(tmin)
				 +b8*wilhoit.integral_T2(tmax)+(b3-b8)*wilhoit.integral_T2(tint) - b3*wilhoit.integral_T2(tmin)
				 +b9*wilhoit.integral_T3(tmax)+(b4-b9)*wilhoit.integral_T3(tint) - b4*wilhoit.integral_T3(tmin)
				 +b10*wilhoit.integral_T4(tmax)+(b5-b10)*wilhoit.integral_T4(tint) - b5*wilhoit.integral_T4(tmin)))
	return result

def TintOpt_objFun_W(tint, wilhoit, tmin, tmax):
	#input: Tint (intermediate temperature, in kiloKelvin); Wilhoit parameters, Cp0/R, CpInf/R, and B (kK), a0, a1, a2, a3, Tmin (minimum temperature (in kiloKelvin), Tmax (maximum temperature (in kiloKelvin)
	#output: the quantity Integrate[(Cp(Wilhoit)/R-Cp(NASA)/R)^2, {t, tmin, tmax}]
	nasa_low, nasa_high = Wilhoit2NASA(wilhoit,tmin,tmax,tint, 1)
	b1, b2, b3, b4, b5 = nasa_low.c0, nasa_low.c1, nasa_low.c2, nasa_low.c3, nasa_low.c4
	b6, b7, b8, b9, b10 = nasa_high.c0, nasa_high.c1, nasa_high.c2, nasa_high.c3, nasa_high.c4
	result = (wilhoit.integral2_TM1(tmax) - wilhoit.integral2_TM1(tmin) +
				 nasa_low.integral2_TM1(tint)-nasa_low.integral2_TM1(tmin) + nasa_high.integral2_TM1(tmax) - nasa_high.integral2_TM1(tint)
				 - 2* (b6*wilhoit.integral_TM1(tmax)+(b1-b6)*wilhoit.integral_TM1(tint) - b1*wilhoit.integral_TM1(tmin)
				 +b7*wilhoit.integral_T0(tmax)+(b2-b7)*wilhoit.integral_T0(tint) - b2*wilhoit.integral_T0(tmin)
				 +b8*wilhoit.integral_T1(tmax)+(b3-b8)*wilhoit.integral_T1(tint) - b3*wilhoit.integral_T1(tmin)
				 +b9*wilhoit.integral_T2(tmax)+(b4-b9)*wilhoit.integral_T2(tint) - b4*wilhoit.integral_T2(tmin)
				 +b10*wilhoit.integral_T3(tmax)+(b5-b10)*wilhoit.integral_T3(tint) - b5*wilhoit.integral_T3(tmin)))
	return result

################################################################################
class ThermoDatabase(data.Database):
	"""
	Represent an RMG thermodynamics database.
	"""
	
	def __init__(self):
		"""Call the generic `data.Database.__init__()` method.
		
		This in turn creates
			* self.dictionary = Dictionary()
			* self.library = Library()
			* self.tree = Tree()
		"""
		data.Database.__init__(self)
		
	
	def load(self, dictstr, treestr, libstr):
		"""
		Load a thermodynamics group additivity database. The database is stored
		in three files: `dictstr` is the path to the dictionary, `treestr` to
		the tree, and `libstr` to the library. The tree is optional, and should
		be set to '' if not desired.
		"""
		
		# Load dictionary, library, and (optionally) tree
		data.Database.load(self, dictstr, treestr, libstr)
		
		# Convert data in library to ThermoData objects or lists of
		# [link, comment] pairs
		for label, item in self.library.iteritems():
		
			if item is None:
				pass
			elif not item.__class__ is tuple:
				raise data.InvalidDatabaseException('Kinetics library should be tuple at this point. Instead got %r'%data) 
			else: 
				index,item = item # break apart tuple, recover the 'index' - the beginning of the line in the library file.
				# Is't it dangerous having a local variable with the same name as a module?
				# what if we want to raise another data.InvalidDatabaseException() ?
				if not ( item.__class__ is str or item.__class__ is unicode) :
					raise data.InvalidDatabaseException('Kinetics library data format is unrecognized.')
				
				items = item.split()
				try:
					thermoData = []; comment = ''
					# First 12 entries are thermo data
					for i in range(0, 12):
						thermoData.append(float(items[i]))
					# Remaining entries are comment
					for i in range(12, len(items)):
						comment += items[i] + ' '
					
					thermoGAData = ThermoGAData()
					thermoGAData.fromDatabase(thermoData, comment)
					thermoGAData.index = index
					self.library[label] = thermoGAData
				except (ValueError, IndexError), e:
					# Split data into link string and comment string; store
					# as list of length 2
					link = items[0]
					comment = item[len(link)+1:].strip()
					self.library[label] = [link, comment]
		
		# Check for well-formedness
		if not self.isWellFormed():
			raise data.InvalidDatabaseException('Database at "%s" is not well-formed.' % (dictstr))
		
		#self.library.removeLinks()
	
	def toXML(self):
		"""
		Return an XML representation of the thermo database.
		"""
		import xml.dom.minidom
		dom = xml.dom.minidom.parseString('<database type="thermodynamics"></database>')
		root = dom.documentElement
		
		data.Database.toXML(self, dom, root)
		
		return dom.toprettyxml()
	
	def getThermoData(self, structure, atom):
		"""
		Determine the group additivity thermodynamic data for the atom `atom`
		in the structure `structure`.
		"""
		
		node = self.descendTree(structure, atom, None)
		
		if node not in self.library:
			# No data present (e.g. bath gas)
			data = ThermoGAData()
		else:
			data = self.library[node]
		
		while data.__class__ != ThermoGAData and data is not None:
			if data[0].__class__ == str or data[0].__class__ == unicode:
				data = self.library[data[0]]
				
			# This code prints the hierarchy of the found node; useful for debugging
		#result = ''
		#while node is not None:
		#	result = ' -> ' + node + result
		#	node = self.tree.parent[node]
		#print result[4:]
	    #
		return data
	
	def contains(self, structure):
		"""
		Search the dictionary for the specified `structure`. If found, the label
		corresponding to the structure is returned. If not found, :data:`None`
		is returned.
		"""
		for label, struct in self.dictionary.iteritems():
			if structure.isIsomorphic(struct):
				return label
		return None

################################################################################

class ThermoDatabaseSet:
	"""
	A set of thermodynamics group additivity databases, consisting of a primary
	database of functional groups and a number of secondary databases to provide
	corrections for 1,5-interactions, gauche interactions, radicals, rings,
	and other functionality. There is also a primary library containing data for
	individual species.
	"""
	
	
	def __init__(self):
		self.groupDatabase = ThermoDatabase()
		self.int15Database = ThermoDatabase()
		self.gaucheDatabase = ThermoDatabase()
		self.otherDatabase = ThermoDatabase()
		self.radicalDatabase = ThermoDatabase()
		self.ringDatabase = ThermoDatabase()
		self.primaryDatabase = ThermoDatabase()
	
	def load(self, datapath):
		"""
		Load a set of thermodynamics group additivity databases from the general
		database specified at `datapath`.
		"""
		import logging
		
		logging.debug('\tThermodynamics databases:')
		
		self.groupDatabase.load(datapath + 'thermo/Group_Dictionary.txt', \
			datapath + 'thermo/Group_Tree.txt', \
			datapath + 'thermo/Group_Library.txt')
		logging.debug('\t\tFunctional groups')
		
		self.int15Database.load(datapath + 'thermo/15_Dictionary.txt', \
			datapath + 'thermo/15_Tree.txt', \
			datapath + 'thermo/15_Library.txt')
		logging.debug('\t\t1,5 interactions')
		
		self.gaucheDatabase.load(datapath + 'thermo/Gauche_Dictionary.txt', \
			datapath + 'thermo/Gauche_Tree.txt', \
			datapath + 'thermo/Gauche_Library.txt')
		logging.debug('\t\tGauche interactions')
		
		self.otherDatabase.load(datapath + 'thermo/Other_Dictionary.txt', \
			datapath + 'thermo/Other_Tree.txt', \
			datapath + 'thermo/Other_Library.txt')
		logging.debug('\t\tOther corrections')
		
		self.radicalDatabase.load(datapath + 'thermo/Radical_Dictionary.txt', \
			datapath + 'thermo/Radical_Tree.txt', \
			datapath + 'thermo/Radical_Library.txt')
		logging.debug('\t\tRadical corrections')
		
		self.ringDatabase.load(datapath + 'thermo/Ring_Dictionary.txt', \
			datapath + 'thermo/Ring_Tree.txt', \
			datapath + 'thermo/Ring_Library.txt')
		logging.debug('\t\tRing corrections')
		
		self.primaryDatabase.load(datapath + 'thermo/Primary_Dictionary.txt', \
			'', \
			datapath + 'thermo/Primary_Library.txt')
		logging.debug('\t\tPrimary thermo database')
	
	def saveXML(self, datapath):
		"""
		Save the loaded databases in the set to XML files.
		"""
		
		f = open(datapath + 'thermo/group.xml', 'w')
		f.write(self.groupDatabase.toXML())
		f.close()
		
		f = open(datapath + 'thermo/1,5-interactions.xml', 'w')
		f.write(self.int15Database.toXML())
		f.close()
		
		f = open(datapath + 'thermo/gauche-interactions.xml', 'w')
		f.write(self.gaucheDatabase.toXML())
		f.close()
		
		f = open(datapath + 'thermo/other.xml', 'w')
		f.write(self.otherDatabase.toXML())
		f.close()
		
		f = open(datapath + 'thermo/radicals.xml', 'w')
		f.write(self.radicalDatabase.toXML())
		f.close()
		
		f = open(datapath + 'thermo/ring.xml', 'w')
		f.write(self.ringDatabase.toXML())
		f.close()
		
		f = open(datapath + 'thermo/primary.xml', 'w')
		f.write(self.primaryDatabase.toXML())
		f.close()
	
	def getThermoData(self, struct):
		"""
		Determine the group additivity thermodynamic data for the structure
		`structure`.
		"""
		
		import chem
		import structure
		
		# First check to see if structure is in primary thermo library
		label = self.primaryDatabase.contains(struct)
		if label is not None:
			return self.primaryDatabase.library[label]
		
		thermoData = ThermoGAData()
		
		if struct.getRadicalCount() > 0:
			# Make a copy of the structure so we don't change the original
			saturatedStruct = struct.copy()
			# Saturate structure by replacing all radicals with bonds to
			# hydrogen atoms
			added = {}
			for atom in saturatedStruct.atoms():
				for i in range(0, atom.getFreeElectronCount()):
					H = chem.Atom('H', '0')
					bond = chem.Bond([atom, H], 'S')
					saturatedStruct.addAtom(H)
					saturatedStruct.addBond(bond)
					atom.decreaseFreeElectron()
					if atom not in added:
						added[atom] = []
					added[atom].append(bond)
			# Update the atom types of the saturated structure (not sure why
			# this is necessary, because saturating with H shouldn't be
			# changing atom types, but it doesn't hurt anything and is not
			# very expensive, so will do it anyway)
			saturatedStruct.simplifyAtomTypes()
			saturatedStruct.updateAtomTypes()
			# Get thermo estimate for saturated form of structure
			thermoData = self.getThermoData(saturatedStruct)
			# For each radical site, get radical correction
			# Only one radical site should be considered at a time; all others
			# should be saturated with hydrogen atoms
			for atom in added:
			
				# Remove the added hydrogen atoms and bond and restore the radical
				for bond in added[atom]:
					H = bond.atoms[1]
					saturatedStruct.removeBond(bond)
					saturatedStruct.removeAtom(H)
					atom.increaseFreeElectron()
				
				thermoData += self.radicalDatabase.getThermoData(saturatedStruct, {'*':atom})
				
				# Re-saturate
				for bond in added[atom]:
					H = bond.atoms[1]
					saturatedStruct.addAtom(H)
					saturatedStruct.addBond(bond)
					atom.decreaseFreeElectron()
			
			# Subtract the enthalpy of the added hydrogens
			thermoData_H = self.primaryDatabase.library['H']
			for bond in added[atom]:
				thermoData.H298 -= thermoData_H.H298
				#thermoData.S298 -= thermoData_H.S298
			
			# Correct the entropy for the symmetry number
		
		else:
			# Generate estimate of thermodynamics
			for atom in struct.atoms():
				# Iterate over heavy (non-hydrogen) atoms
				if atom.isNonHydrogen():
					# Get initial thermo estimate from main group database
					thermoData += self.groupDatabase.getThermoData(struct, {'*':atom})
					# Correct for gauche and 1,5- interactions
					thermoData += self.gaucheDatabase.getThermoData(struct, {'*':atom})
					thermoData += self.int15Database.getThermoData(struct, {'*':atom})
					thermoData += self.otherDatabase.getThermoData(struct, {'*':atom})
			
			# Do ring corrections separately because we only want to match
			# each ring one time; this doesn't work yet
			rings = struct.getSmallestSetOfSmallestRings()
			for ring in rings:
				
				# Make a temporary structure containing only the atoms in the ring
				ringStructure = structure.Structure()
				for atom in ring: ringStructure.addAtom(atom)
				for atom1 in ring:
					for atom2 in ring:
						if struct.hasBond(atom1, atom2):
							ringStructure.addBond(struct.getBond(atom1, atom2))
				
				# Get thermo correction for this ring
				thermoData += self.ringDatabase.getThermoData(ringStructure, {})
		
		return thermoData

thermoDatabase = None
forbiddenStructures = None

################################################################################

def getThermoData(struct, required_class=ThermoNASAData): # ThermoGAData
	"""
	Get the thermodynamic data associated with `structure` by looking in the
	loaded thermodynamic database.
	
	`required_class` is the class of thermo object you want returning; default 
	is :class:`ThermoNASAData`
	"""
	import constants
	import math
		
	GAthermoData = thermoDatabase.getThermoData(struct)

	# Correct entropy for symmetry number
	struct.calculateSymmetryNumber()
	GAthermoData.S298 -= constants.R * math.log(struct.symmetryNumber)
	
	if required_class==ThermoGAData:
		return GAthermoData  # return here because Wilhoit conversion not wanted
	
	# Convert to Wilhoit
	rotors = struct.calculateNumberOfRotors()
	atoms = len(struct.atoms())
	linear = struct.isLinear()
	WilhoitData = convertGAtoWilhoit(GAthermoData,atoms,rotors,linear)
	
	if required_class==ThermoWilhoitData:
		return WilhoitData
		
	# Convert to NASA
	NASAthermoData = convertWilhoitToNASA(WilhoitData)
	
	if required_class==ThermoNASAData:
		return NASAthermoData
	
	# Still not returned?
	raise Exception("Cannot convert themo data into class %r"%(required_class))

################################################################################

if __name__ == '__main__':
	pass<|MERGE_RESOLUTION|>--- conflicted
+++ resolved
@@ -737,16 +737,12 @@
 	H0 = H298 - WilhoitThermo.getEnthalpy(298.15)
 	S0 = S298 - WilhoitThermo.getEntropy(298.15)
 	# update Wilhoit instance with correct I,J
-<<<<<<< HEAD
-	WilhoitThermo.I = I
-	WilhoitThermo.J = J
+	WilhoitThermo.H0 = H0
+	WilhoitThermo.S0 = S0
 
 	err = WilhoitThermo.rmsErrWilhoit(T_list, Cp_list)/R #rms Error (J/mol-K units until it is divided by R) (not needed, but it is useful in comment)
         WilhoitThermo.comment = WilhoitThermo.comment + 'Fitted to GA data with Cp0=%2g and Cp_inf=%2g. RMS error = %.2f*R.'%(cp0,cpInf,err) + GAthermo.comment
-=======
-	WilhoitThermo.H0 = H0
-	WilhoitThermo.S0 = S0
->>>>>>> f136f908
+
 	
 	return WilhoitThermo
 
@@ -769,7 +765,6 @@
 		cpInf = 3*atoms - (2 + 0.5*rotors)
 	return cp0, cpInf
 
-<<<<<<< HEAD
 def rmsErrWilhoit(self,t,cp):
 	#calculate the RMS error between the Wilhoit form and training data points; result will have same units as cp inputs; cp, cp0, and cpInf should agree in units (e.g. Cp/R); units of B and t should be consistent, based, for example on kK or K 
 	m = len(t)
@@ -781,19 +776,6 @@
 	rms = math.sqrt(rms)
 	
 	return rms
-=======
-#def rmsErrWilhoit(self,t):
-#	#calculate the RMS error between the Wilhoit form and training data points; result will have same units as cp inputs; cp, cp0, and cpInf should agree in units (e.g. Cp/R); units of B and t should be consistent, based, for example on kK or K 
-#	m = len(t)
-#	rms = 0.0
-#	for i in range(m):
-#		err = cp[i]-getHeatCapacity(self,t[i])
-#		rms += err*err
-#	rms = rms/m
-#	rms = math.sqrt(rms)
-#	
-#	return rms
->>>>>>> f136f908
 
 #this function already exists in getHeatCapacity
 #def Wilhoit_Cp(t, cp0, cpInf, B, a0, a1, a2, a3):
